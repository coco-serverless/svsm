--- conflicted
+++ resolved
@@ -11,19 +11,11 @@
 use log;
 
 pub struct Console {
-<<<<<<< HEAD
-    writer: *const dyn ConsoleWriter,
-}
-
-impl Console {
-    pub fn set(&mut self, w: *const dyn ConsoleWriter) {
-=======
-    writer: *mut dyn Terminal,
+    writer: *const dyn Terminal,
 }
 
 impl Console {
     pub fn set(&mut self, w: *mut dyn Terminal) {
->>>>>>> b2e00d72
         self.writer = w;
     }
 }
